/*
 * Copyright 2010-2012 JetBrains s.r.o.
 *
 * Licensed under the Apache License, Version 2.0 (the "License");
 * you may not use this file except in compliance with the License.
 * You may obtain a copy of the License at
 *
 * http://www.apache.org/licenses/LICENSE-2.0
 *
 * Unless required by applicable law or agreed to in writing, software
 * distributed under the License is distributed on an "AS IS" BASIS,
 * WITHOUT WARRANTIES OR CONDITIONS OF ANY KIND, either express or implied.
 * See the License for the specific language governing permissions and
 * limitations under the License.
 */

/*
 * @author max
 */
package org.jetbrains.jet.codegen;

import com.intellij.openapi.application.ApplicationManager;
import com.intellij.openapi.progress.ProcessCanceledException;
import com.intellij.openapi.project.Project;
import com.intellij.openapi.util.Pair;
import com.intellij.openapi.vfs.VirtualFile;
import org.jetbrains.annotations.NotNull;
import org.jetbrains.jet.analyzer.AnalyzeExhaust;
import org.jetbrains.jet.di.InjectorForJvmCodegen;
import org.jetbrains.jet.lang.descriptors.ClassDescriptor;
import org.jetbrains.jet.lang.descriptors.ConstructorDescriptor;
import org.jetbrains.jet.lang.diagnostics.DiagnosticUtils;
import org.jetbrains.jet.lang.psi.JetExpression;
import org.jetbrains.jet.lang.psi.JetFile;
import org.jetbrains.jet.lang.psi.JetObjectDeclaration;
import org.jetbrains.jet.lang.psi.JetObjectLiteralExpression;
import org.jetbrains.jet.lang.resolve.BindingContext;
<<<<<<< HEAD
import org.jetbrains.jet.lang.resolve.java.AnalyzeExhaust;
import org.jetbrains.jet.lang.resolve.java.CompilerSpecialMode;
=======
>>>>>>> 652be4ed
import org.jetbrains.jet.utils.Progress;

import java.util.List;

public class GenerationState {
    private final Project project;
    private final Progress progress;
    @NotNull
    private final AnalyzeExhaust analyzeExhaust;
    @NotNull
    private final List<JetFile> files;
    @NotNull
    private final InjectorForJvmCodegen injector;


    public GenerationState(Project project, ClassBuilderFactory builderFactory, AnalyzeExhaust analyzeExhaust, List<JetFile> files) {
        this(project, builderFactory, Progress.DEAF, analyzeExhaust, files, CompilerSpecialMode.REGULAR);
    }

    public GenerationState(Project project, ClassBuilderFactory builderFactory, Progress progress,
            @NotNull AnalyzeExhaust exhaust, @NotNull List<JetFile> files, @NotNull CompilerSpecialMode compilerSpecialMode) {
        this.project = project;
        this.progress = progress;
        this.analyzeExhaust = exhaust;
        this.files = files;
        this.injector = new InjectorForJvmCodegen(
                analyzeExhaust.getStandardLibrary(), analyzeExhaust.getBindingContext(),
                this.files, project, compilerSpecialMode, this, builderFactory);
    }

    @NotNull
    public ClassFileFactory getFactory() {
        return getInjector().getClassFileFactory();
    }

    public Progress getProgress() {
        return progress;
    }

    public InjectorForJvmCodegen getInjector() {
        return injector;
    }

    public BindingContext getBindingContext() {
        return analyzeExhaust.getBindingContext();
    }

    public ClassCodegen forClass() {
        return new ClassCodegen(this);
    }

    public ClassBuilder forClassImplementation(ClassDescriptor aClass) {
        return getFactory().newVisitor(getInjector().getJetTypeMapper().mapType(aClass.getDefaultType(), MapTypeMode.IMPL).getInternalName() + ".class");
    }

    public ClassBuilder forTraitImplementation(ClassDescriptor aClass) {
        return getFactory().newVisitor(getInjector().getJetTypeMapper().mapType(aClass.getDefaultType(), MapTypeMode.TRAIT_IMPL).getInternalName() + ".class");
    }

    public Pair<String, ClassBuilder> forAnonymousSubclass(JetExpression expression) {
        String className = getInjector().getJetTypeMapper().getClosureAnnotator().classNameForAnonymousClass(expression);
        return Pair.create(className, getFactory().forAnonymousSubclass(className));
    }

    public NamespaceCodegen forNamespace(JetFile namespace) {
        return getFactory().forNamespace(namespace);
    }

    public void compileCorrectFiles(@NotNull CompilationErrorHandler errorHandler) {
        for (JetFile file : this.files) {
            if (file == null) throw new IllegalArgumentException("A null file given for compilation");
            VirtualFile vFile = file.getVirtualFile();
            String path = vFile != null ? vFile.getPath() : "no_virtual_file/" + file.getName();
            progress.log("For source: " + path);
            try {
                generateNamespace(file);
            }
            catch (ProcessCanceledException e) {
                throw e;
            }
            catch (Throwable e) {
                errorHandler.reportException(e, vFile == null ? "no file" : vFile.getUrl());
                DiagnosticUtils.throwIfRunningOnServer(e);
                if (ApplicationManager.getApplication().isInternal()) {
                    e.printStackTrace();
                }
            }
        }
    }

    protected void generateNamespace(JetFile namespace) {
        NamespaceCodegen codegen = forNamespace(namespace);
        codegen.generate(namespace);
    }

    public GeneratedAnonymousClassDescriptor generateObjectLiteral(JetObjectLiteralExpression literal, ObjectOrClosureCodegen closure) {
        JetObjectDeclaration objectDeclaration = literal.getObjectDeclaration();
        Pair<String, ClassBuilder> nameAndVisitor = forAnonymousSubclass(objectDeclaration);

        closure.cv = nameAndVisitor.getSecond();
        closure.name = nameAndVisitor.getFirst();
        final CodegenContext objectContext = closure.context.intoAnonymousClass(
                closure, analyzeExhaust.getBindingContext().get(BindingContext.CLASS, objectDeclaration), OwnerKind.IMPLEMENTATION, injector.getJetTypeMapper());

        new ImplementationBodyCodegen(objectDeclaration, objectContext, nameAndVisitor.getSecond(), this).generate();

        ConstructorDescriptor constructorDescriptor = analyzeExhaust.getBindingContext().get(BindingContext.CONSTRUCTOR, objectDeclaration);
        CallableMethod callableMethod = injector.getJetTypeMapper().mapToCallableMethod(
                constructorDescriptor, OwnerKind.IMPLEMENTATION, injector.getJetTypeMapper().hasThis0(constructorDescriptor.getContainingDeclaration()));
        return new GeneratedAnonymousClassDescriptor(nameAndVisitor.first, callableMethod.getSignature().getAsmMethod(), objectContext.outerWasUsed, null);
    }

    public String createText() {
        StringBuilder answer = new StringBuilder();

        final ClassFileFactory factory = getFactory();
        List<String> files = factory.files();
        for (String file : files) {
//            if (!file.startsWith("kotlin/")) {
                answer.append("@").append(file).append('\n');
                answer.append(factory.asText(file));
//            }
        }

        return answer.toString();
    }
}<|MERGE_RESOLUTION|>--- conflicted
+++ resolved
@@ -35,11 +35,6 @@
 import org.jetbrains.jet.lang.psi.JetObjectDeclaration;
 import org.jetbrains.jet.lang.psi.JetObjectLiteralExpression;
 import org.jetbrains.jet.lang.resolve.BindingContext;
-<<<<<<< HEAD
-import org.jetbrains.jet.lang.resolve.java.AnalyzeExhaust;
-import org.jetbrains.jet.lang.resolve.java.CompilerSpecialMode;
-=======
->>>>>>> 652be4ed
 import org.jetbrains.jet.utils.Progress;
 
 import java.util.List;
@@ -56,18 +51,15 @@
 
 
     public GenerationState(Project project, ClassBuilderFactory builderFactory, AnalyzeExhaust analyzeExhaust, List<JetFile> files) {
-        this(project, builderFactory, Progress.DEAF, analyzeExhaust, files, CompilerSpecialMode.REGULAR);
+        this(project, builderFactory, Progress.DEAF, analyzeExhaust, files);
     }
 
-    public GenerationState(Project project, ClassBuilderFactory builderFactory, Progress progress,
-            @NotNull AnalyzeExhaust exhaust, @NotNull List<JetFile> files, @NotNull CompilerSpecialMode compilerSpecialMode) {
+    public GenerationState(Project project, ClassBuilderFactory builderFactory, Progress progress, @NotNull AnalyzeExhaust exhaust, @NotNull List<JetFile> files) {
         this.project = project;
         this.progress = progress;
         this.analyzeExhaust = exhaust;
         this.files = files;
-        this.injector = new InjectorForJvmCodegen(
-                analyzeExhaust.getStandardLibrary(), analyzeExhaust.getBindingContext(),
-                this.files, project, compilerSpecialMode, this, builderFactory);
+        this.injector = new InjectorForJvmCodegen(analyzeExhaust.getStandardLibrary(), analyzeExhaust.getBindingContext(), this.files, project, this, builderFactory);
     }
 
     @NotNull
@@ -92,11 +84,11 @@
     }
 
     public ClassBuilder forClassImplementation(ClassDescriptor aClass) {
-        return getFactory().newVisitor(getInjector().getJetTypeMapper().mapType(aClass.getDefaultType(), MapTypeMode.IMPL).getInternalName() + ".class");
+        return getFactory().newVisitor(getInjector().getJetTypeMapper().mapType(aClass.getDefaultType(), OwnerKind.IMPLEMENTATION).getInternalName() + ".class");
     }
 
     public ClassBuilder forTraitImplementation(ClassDescriptor aClass) {
-        return getFactory().newVisitor(getInjector().getJetTypeMapper().mapType(aClass.getDefaultType(), MapTypeMode.TRAIT_IMPL).getInternalName() + ".class");
+        return getFactory().newVisitor(getInjector().getJetTypeMapper().mapType(aClass.getDefaultType(), OwnerKind.TRAIT_IMPL).getInternalName() + ".class");
     }
 
     public Pair<String, ClassBuilder> forAnonymousSubclass(JetExpression expression) {
