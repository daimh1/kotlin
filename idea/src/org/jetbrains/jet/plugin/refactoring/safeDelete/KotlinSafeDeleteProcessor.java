/*
 * Copyright 2010-2013 JetBrains s.r.o.
 *
 * Licensed under the Apache License, Version 2.0 (the "License");
 * you may not use this file except in compliance with the License.
 * You may obtain a copy of the License at
 *
 * http://www.apache.org/licenses/LICENSE-2.0
 *
 * Unless required by applicable law or agreed to in writing, software
 * distributed under the License is distributed on an "AS IS" BASIS,
 * WITHOUT WARRANTIES OR CONDITIONS OF ANY KIND, either express or implied.
 * See the License for the specific language governing permissions and
 * limitations under the License.
 */

package org.jetbrains.jet.plugin.refactoring.safeDelete;

import com.intellij.ide.IdeBundle;
import com.intellij.openapi.application.ApplicationManager;
import com.intellij.openapi.module.Module;
import com.intellij.openapi.project.Project;
import com.intellij.openapi.ui.Messages;
import com.intellij.openapi.util.Condition;
import com.intellij.openapi.util.Conditions;
import com.intellij.psi.*;
import com.intellij.psi.search.searches.OverridingMethodsSearch;
import com.intellij.psi.search.searches.ReferencesSearch;
import com.intellij.psi.util.PsiTreeUtil;
import com.intellij.refactoring.safeDelete.JavaSafeDeleteProcessor;
import com.intellij.refactoring.safeDelete.NonCodeUsageSearchInfo;
import com.intellij.refactoring.safeDelete.usageInfo.SafeDeleteOverridingMethodUsageInfo;
import com.intellij.refactoring.safeDelete.usageInfo.SafeDeleteReferenceJavaDeleteUsageInfo;
import com.intellij.refactoring.safeDelete.usageInfo.SafeDeleteReferenceSimpleDeleteUsageInfo;
import com.intellij.usageView.UsageInfo;
import com.intellij.util.IncorrectOperationException;
import com.intellij.util.Processor;
import com.intellij.util.containers.ContainerUtil;
import org.jetbrains.annotations.NotNull;
import org.jetbrains.annotations.Nullable;
import org.jetbrains.jet.asJava.AsJavaPackage;
import org.jetbrains.jet.asJava.LightClassUtil;
import org.jetbrains.jet.lang.descriptors.CallableMemberDescriptor;
import org.jetbrains.jet.lang.descriptors.DeclarationDescriptor;
import org.jetbrains.jet.lang.descriptors.Modality;
import org.jetbrains.jet.lang.psi.*;
import org.jetbrains.jet.lang.psi.psiUtil.PsiUtilPackage;
import org.jetbrains.jet.lang.resolve.BindingContext;
import org.jetbrains.jet.lang.resolve.java.jetAsJava.KotlinLightMethod;
import org.jetbrains.jet.lexer.JetTokens;
import org.jetbrains.jet.plugin.JetBundle;
import org.jetbrains.jet.plugin.project.AnalyzerFacadeWithCache;
import org.jetbrains.jet.plugin.refactoring.JetRefactoringUtil;
import org.jetbrains.jet.plugin.references.JetPsiReference;

import java.util.*;

public class KotlinSafeDeleteProcessor extends JavaSafeDeleteProcessor {
    public static boolean canDeleteElement(@NotNull PsiElement element) {
        if (PsiUtilPackage.isObjectLiteral(element)) return false;
        if (element instanceof JetParameter) {
            JetDeclaration declaration = PsiTreeUtil.getParentOfType(element, JetDeclaration.class);
            return declaration != null && !(declaration instanceof JetPropertyAccessor && ((JetPropertyAccessor) declaration).isSetter());
        }
        return element instanceof JetClassOrObject
               || element instanceof JetNamedFunction
               || element instanceof PsiMethod
               || element instanceof JetProperty
               || element instanceof JetTypeParameter;
    }

    @Override
    public boolean handlesElement(@NotNull PsiElement element) {
        return canDeleteElement(element);
    }

    @NotNull
    protected static NonCodeUsageSearchInfo getSearchInfo(
            @NotNull PsiElement element, @NotNull Collection<? extends PsiElement> ignoredElements
    ) {

        return new NonCodeUsageSearchInfo(getCondition(ignoredElements), element);
    }

    private static Condition<PsiElement> getCondition(final Collection<? extends PsiElement> ignoredElements) {
        return new Condition<PsiElement>() {
            @Override
            public boolean value(PsiElement usage) {
                if (usage instanceof JetFile) return false;
                return isInside(usage, ignoredElements);
            }
        };
    }

    @NotNull
    protected static NonCodeUsageSearchInfo getSearchInfo(@NotNull PsiElement element, @NotNull PsiElement[] ignoredElements) {
        return getSearchInfo(element, Arrays.asList(ignoredElements));
    }

    @Nullable
    @Override
    public NonCodeUsageSearchInfo findUsages(
            @NotNull PsiElement element, @NotNull PsiElement[] allElementsToDelete, @NotNull List<UsageInfo> result
    ) {
        if (element instanceof JetClassOrObject) {
            return delegateToJavaProcessor(LightClassUtil.getPsiClass((JetClassOrObject) element), allElementsToDelete, result);
        }
        if (element instanceof JetNamedFunction) {
            JetNamedFunction function = (JetNamedFunction) element;
            if (function.isLocal()) {
                return findKotlinDeclarationUsages(function, allElementsToDelete, result);
            }
            PsiMethod method = LightClassUtil.getLightClassMethod((JetNamedFunction) element);
            if (method != null) return delegateToJavaProcessor(method, allElementsToDelete, result);

            return getSearchInfo(element, allElementsToDelete);
        }
        if (element instanceof PsiMethod) {
            return delegateToJavaProcessor(element, allElementsToDelete, result);
        }
        if (element instanceof JetProperty) {
            JetProperty property = (JetProperty) element;

            if (property.isLocal()) return findKotlinDeclarationUsages(property, allElementsToDelete, result);
            return delegateToJavaProcessor(property, allElementsToDelete, result);
        }
        if (element instanceof JetTypeParameter) {
            JetTypeParameter typeParameter = (JetTypeParameter) element;

            findTypeParameterUsages(typeParameter, result);
            return delegateToJavaProcessor(typeParameter, allElementsToDelete, result);
        }
        if (element instanceof JetParameter) {
            return delegateToJavaProcessor((JetParameter) element, allElementsToDelete, result);
        }

        return getSearchInfo(element, allElementsToDelete);
    }

    private NonCodeUsageSearchInfo delegateToJavaProcessor(
            JetDeclaration jetDeclaration,
            PsiElement[] allElementsToDelete,
            List<UsageInfo> result
    ) {
        return new NonCodeUsageSearchInfo(
                delegateToJavaProcessorAndCombineConditions(
                        AsJavaPackage.toLightElements(jetDeclaration),
                        getCondition(Arrays.asList(allElementsToDelete)),
                        allElementsToDelete,
                        result
                ),
                jetDeclaration
        );
    }

    private Condition<PsiElement> delegateToJavaProcessorAndCombineConditions(
            Iterable<? extends PsiElement> elements,
            Condition<PsiElement> insideDeleted,
            PsiElement[] allElementsToDelete,
            List<UsageInfo> result
    ) {
        for (PsiElement element: elements) {
            NonCodeUsageSearchInfo accessorSearchInfo = delegateToJavaProcessor(element, allElementsToDelete, result);
            if (accessorSearchInfo == null) continue;

            insideDeleted = Conditions.or(insideDeleted, accessorSearchInfo.getInsideDeletedCondition());
        }
        return insideDeleted;
    }

    @SuppressWarnings("MethodOverridesPrivateMethodOfSuperclass")
    protected static boolean isInside(@NotNull PsiElement place, @NotNull PsiElement[] ancestors) {
        return isInside(place, Arrays.asList(ancestors));
    }

    @SuppressWarnings("MethodOverridesPrivateMethodOfSuperclass")
    protected static boolean isInside(@NotNull PsiElement place, @NotNull Collection<? extends PsiElement> ancestors) {
        for (PsiElement element : ancestors) {
            if (isInside(place, element)) return true;
        }
        return false;
    }

    @SuppressWarnings("MethodOverridesStaticMethodOfSuperclass")
    public static boolean isInside(@NotNull PsiElement place, @NotNull PsiElement ancestor) {
        if (ancestor instanceof KotlinLightMethod) {
            ancestor = ((KotlinLightMethod) ancestor).getOrigin();
        }
        return JavaSafeDeleteProcessor.isInside(place, ancestor);
    }

    @Nullable
    protected NonCodeUsageSearchInfo delegateToJavaProcessor(
            @Nullable PsiElement element,
            @NotNull PsiElement[] allElementsToDelete,
            @NotNull List<UsageInfo> result
    ) {
        if (element == null) return null;

        List<UsageInfo> javaUsages = new ArrayList<UsageInfo>();
        NonCodeUsageSearchInfo searchInfo = super.findUsages(element, allElementsToDelete, javaUsages);

        for (UsageInfo usageInfo : javaUsages) {
            if (usageInfo instanceof SafeDeleteOverridingMethodUsageInfo) {
                SafeDeleteOverridingMethodUsageInfo overrideUsageInfo = (SafeDeleteOverridingMethodUsageInfo) usageInfo;

                PsiElement usageElement = overrideUsageInfo.getSmartPointer().getElement();
                usageInfo = (usageElement != null)
                            ? new KotlinSafeDeleteOverridingUsageInfo(usageElement, overrideUsageInfo.getReferencedElement())
                            : null;
            }
<<<<<<< HEAD
            result.add(usageInfo);
        }
=======
            else if (usageInfo instanceof SafeDeleteOverrideAnnotation) {
                SafeDeleteOverrideAnnotation overrideAnnotationUsageInfo = (SafeDeleteOverrideAnnotation) usageInfo;
>>>>>>> 0e9875ae

                PsiElement targetElement = overrideAnnotationUsageInfo.getSmartPointer().getElement();
                if (targetElement != null) {
                    boolean noSuperMethods = ContainerUtil.and(
                            AsJavaPackage.toLightMethods(targetElement),
                            new Condition<PsiMethod>() {
                                @Override
                                public boolean value(PsiMethod method) {
                                    return method.findSuperMethods().length == 0;
                                }
                            }
                    );

                    usageInfo = noSuperMethods
                                ? new KotlinSafeDeleteOverrideAnnotation(targetElement, overrideAnnotationUsageInfo.getReferencedElement())
                                : null;
                }
                else {
                    usageInfo = null;
                }
            }
            else if (usageInfo instanceof SafeDeleteReferenceJavaDeleteUsageInfo) {
                SafeDeleteReferenceJavaDeleteUsageInfo javaDeleteUsageInfo = (SafeDeleteReferenceJavaDeleteUsageInfo) usageInfo;
                PsiElement usageElement = javaDeleteUsageInfo.getElement();
                JetImportDirective importDirective = PsiTreeUtil.getParentOfType(usageElement, JetImportDirective.class, false);
                if (importDirective != null) {
                    usageInfo = new SafeDeleteImportDirectiveUsageInfo(
                            importDirective, (JetDeclaration) AsJavaPackage.getUnwrapped(element)
                    );
                }
            }
            if (usageInfo != null) {
                result.add(usageInfo);
            }
        }

        return searchInfo;
    }

    @NotNull
    protected static NonCodeUsageSearchInfo findKotlinDeclarationUsages(
            @NotNull final JetDeclaration declaration,
            @NotNull final PsiElement[] allElementsToDelete,
            @NotNull final List<UsageInfo> result
    ) {
        ReferencesSearch.search(declaration, declaration.getUseScope()).forEach(new Processor<PsiReference>() {
            @Override
            public boolean process(PsiReference reference) {
                PsiElement element = reference.getElement();
                if (!isInside(element, allElementsToDelete)) {
                    JetImportDirective importDirective = PsiTreeUtil.getParentOfType(element, JetImportDirective.class, false);
                    if (importDirective != null) {
                        result.add(new SafeDeleteImportDirectiveUsageInfo(importDirective, declaration));
                    }
                    else {
                        result.add(new SafeDeleteReferenceSimpleDeleteUsageInfo(element, declaration, false));
                    }
                }
                return true;
            }
        });

        return getSearchInfo(declaration, allElementsToDelete);
    }

    protected static void findTypeParameterUsages(
            @NotNull final JetTypeParameter parameter,
            @NotNull final List<UsageInfo> result
    ) {
        JetTypeParameterListOwner owner = PsiTreeUtil.getParentOfType(parameter, JetTypeParameterListOwner.class);
        if (owner == null) return;

        List<JetTypeParameter> parameterList = owner.getTypeParameters();
        final int parameterIndex = parameterList.indexOf(parameter);

        ReferencesSearch.search(owner).forEach(
                new Processor<PsiReference>() {
                    @Override
                    public boolean process(PsiReference reference) {
                        if (reference instanceof JetPsiReference) {
                            processKotlinTypeArgumentListCandidate(reference, parameterIndex, result, parameter);
                        }
                        return true;
                    }
                }
        );
    }

    private static void processKotlinTypeArgumentListCandidate(
            @NotNull PsiReference reference,
            int parameterIndex,
            @NotNull List<UsageInfo> result,
            @NotNull JetTypeParameter parameter
    ) {
        PsiElement referencedElement = reference.getElement();

        JetTypeArgumentList argList = null;

        JetUserType type = PsiTreeUtil.getParentOfType(referencedElement, JetUserType.class);
        if (type != null) {
            argList = type.getTypeArgumentList();
        }
        else {
            JetCallExpression callExpression = PsiTreeUtil.getParentOfType(referencedElement, JetCallExpression.class);
            if (callExpression != null) {
                argList = callExpression.getTypeArgumentList();
            }
        }

        if (argList != null) {
            List<JetTypeProjection> projections = argList.getArguments();
            if (parameterIndex < projections.size()) {
                result.add(new SafeDeleteTypeArgumentListUsageInfo(projections.get(parameterIndex), parameter));
            }
        }
    }

    @Override
    @Nullable
    public Collection<String> findConflicts(@NotNull PsiElement element, @NotNull PsiElement[] allElementsToDelete) {
        if (element instanceof JetNamedFunction || element instanceof JetProperty) {
            JetClass jetClass = PsiTreeUtil.getParentOfType(element, JetClass.class);
            if (jetClass == null || jetClass.getBody() != element.getParent()) return null;

            JetModifierList modifierList = jetClass.getModifierList();
            if (modifierList != null && modifierList.hasModifier(JetTokens.ABSTRACT_KEYWORD)) return null;

            BindingContext bindingContext =
                    AnalyzerFacadeWithCache.analyzeFileWithCache((JetFile) element.getContainingFile()).getBindingContext();

            DeclarationDescriptor declarationDescriptor = bindingContext.get(BindingContext.DECLARATION_TO_DESCRIPTOR, element);
            if (!(declarationDescriptor instanceof CallableMemberDescriptor)) return null;

            List<String> messages = new ArrayList<String>();
            CallableMemberDescriptor callableDescriptor = (CallableMemberDescriptor) declarationDescriptor;
            for (CallableMemberDescriptor overridenDescriptor : callableDescriptor.getOverriddenDescriptors()) {
                if (overridenDescriptor.getModality() == Modality.ABSTRACT) {
                    String message = JetBundle.message(
                            "x.implements.y",
                            JetRefactoringUtil.formatFunction(callableDescriptor, bindingContext, true),
                            JetRefactoringUtil.formatClass(callableDescriptor.getContainingDeclaration(), bindingContext, true),
                            JetRefactoringUtil.formatFunction(overridenDescriptor, bindingContext, true),
                            JetRefactoringUtil.formatClass(overridenDescriptor.getContainingDeclaration(), bindingContext, true)
                    );
                    messages.add(message);
                }
            }

            if (!messages.isEmpty()) return messages;
        }
        return super.findConflicts(element, allElementsToDelete);
    }

    /*
     * Mostly copied from JavaSafeDeleteProcessor.preprocessUsages
     * Revision: d4fc033
     * (replaced original dialog)
     */
    @Nullable
    @Override
    public UsageInfo[] preprocessUsages(@NotNull Project project, @NotNull UsageInfo[] usages) {
        ArrayList<UsageInfo> result = new ArrayList<UsageInfo>();
        ArrayList<UsageInfo> overridingMethodUsages = new ArrayList<UsageInfo>();

        for (UsageInfo usage : usages) {
            if (usage instanceof KotlinSafeDeleteOverridingUsageInfo) {
                overridingMethodUsages.add(usage);
            }
            else {
                result.add(usage);
            }
        }

        if (!overridingMethodUsages.isEmpty()) {
            if (ApplicationManager.getApplication().isUnitTestMode()) {
                result.addAll(overridingMethodUsages);
            }
            else {
                KotlinOverridingDialog dialog = new KotlinOverridingDialog(project, overridingMethodUsages);
                dialog.show();
                if (!dialog.isOK()) return null;
                result.addAll(dialog.getSelected());
            }
        }

        return result.toArray(new UsageInfo[result.size()]);
    }

    public static void removeOverrideModifier(@NotNull PsiElement element) {
        if (element instanceof JetNamedFunction || element instanceof JetProperty) {
            JetModifierList modifierList = ((JetModifierListOwner) element).getModifierList();
            if (modifierList == null) return;

            PsiElement overrideModifier = modifierList.getModifier(JetTokens.OVERRIDE_KEYWORD);
            if (overrideModifier != null) {
                overrideModifier.delete();
            }
        }
        else if (element instanceof PsiMethod) {
            PsiMethod method = (PsiMethod) element;

            PsiAnnotation overrideAnnotation = null;
            for (PsiAnnotation annotation : method.getModifierList().getAnnotations()) {
                if ("java.lang.Override".equals(annotation.getQualifiedName())) {
                    overrideAnnotation = annotation;
                    break;
                }
            }

            if (overrideAnnotation != null) {
                overrideAnnotation.delete();
            }
        }
    }

    @Nullable
    private static PsiParameter getPsiParameter(@NotNull JetParameter parameter) {
        JetNamedFunction function = PsiTreeUtil.getParentOfType(parameter, JetNamedFunction.class);
        if (function == null || parameter.getParent() != function.getValueParameterList()) return null;

        PsiMethod lightMethod = LightClassUtil.getLightClassMethod(function);
        if (lightMethod == null) return null;

        int parameterIndex = function.getValueParameters().indexOf(parameter);
        return lightMethod.getParameterList().getParameters()[parameterIndex];
    }

    @Override
    public void prepareForDeletion(@NotNull PsiElement element) throws IncorrectOperationException {
        if (element instanceof PsiMethod) {
            cleanUpOverrides((PsiMethod) element);
        }
        else if (element instanceof JetNamedFunction) {
            PsiMethod lightMethod = LightClassUtil.getLightClassMethod((JetNamedFunction) element);
            if (lightMethod == null) {
                return;
            }

            cleanUpOverrides(lightMethod);
        }
        else if (element instanceof JetProperty) {
            LightClassUtil.PropertyAccessorsPsiMethods propertyMethods =
                    LightClassUtil.getLightClassPropertyMethods((JetProperty) element);
            PsiMethod getter = propertyMethods.getGetter();
            PsiMethod setter = propertyMethods.getSetter();

            if (getter != null) {
                cleanUpOverrides(getter);
            }
            if (setter != null) {
                cleanUpOverrides(setter);
            }
        }
        else if (element instanceof JetTypeParameter) {
            deleteElementAndCleanParent(element);
        }
        else if (element instanceof JetParameter) {
            JetPsiUtil.deleteElementWithDelimiters(element);
        }
    }

    public static void deleteElementAndCleanParent(@NotNull PsiElement element) {
        PsiElement parent = element.getParent();
        JetPsiUtil.deleteElementWithDelimiters(element);
        JetPsiUtil.deleteChildlessElement(parent, element.getClass());
    }

    private static boolean checkPsiMethodEquality(@NotNull PsiMethod method1, @NotNull PsiMethod method2) {
        if (method1 instanceof KotlinLightMethod && method2 instanceof KotlinLightMethod) {
            return ((KotlinLightMethod) method1).getOrigin().equals(((KotlinLightMethod) method2).getOrigin());
        }
        return method1.equals(method2);
    }

    public static void cleanUpOverrides(@NotNull PsiMethod method) {
        Collection<PsiMethod> superMethods = Arrays.asList(method.findSuperMethods(true));
        Collection<PsiMethod> overridingMethods = OverridingMethodsSearch.search(method, true).findAll();
        overrideLoop:
        for (PsiMethod overridingMethod : overridingMethods) {
            PsiElement overridingElement = overridingMethod instanceof KotlinLightMethod
                                           ? ((KotlinLightMethod) overridingMethod).getOrigin()
                                           : overridingMethod;

            Collection<PsiMethod> currentSuperMethods = new ArrayList<PsiMethod>();
            ContainerUtil.addAll(currentSuperMethods, overridingMethod.findSuperMethods(true));
            currentSuperMethods.addAll(superMethods);
            for (PsiMethod superMethod : currentSuperMethods) {
                if (!checkPsiMethodEquality(superMethod, method)) continue overrideLoop;
            }

            removeOverrideModifier(overridingElement);
        }
    }

    @Nullable
    @Override
    public Collection<? extends PsiElement> getElementsToSearch(
            @NotNull PsiElement element, @Nullable Module module, @NotNull Collection<PsiElement> allElementsToDelete
    ) {
        if (element instanceof JetParameter) {
            PsiParameter psiParameter = getPsiParameter((JetParameter) element);
            if (psiParameter != null) return checkParametersInMethodHierarchy(psiParameter);
        }

        if (element instanceof PsiParameter) {
            return checkParametersInMethodHierarchy((PsiParameter) element);
        }

        if (ApplicationManager.getApplication().isUnitTestMode()) {
            return Collections.singletonList(element);
        }

        if (element instanceof JetNamedFunction || element instanceof JetProperty) {
            return JetRefactoringUtil.checkSuperMethods(
                    (JetDeclaration) element, allElementsToDelete, "super.methods.delete.with.usage.search"
            );
        }

        return super.getElementsToSearch(element, module, allElementsToDelete);
    }

    @Nullable
    private static Collection<? extends PsiElement> checkParametersInMethodHierarchy(@NotNull PsiParameter parameter) {
        PsiMethod method = (PsiMethod)parameter.getDeclarationScope();
        int parameterIndex = method.getParameterList().getParameterIndex(parameter);

        Set<PsiElement> parametersToDelete = collectParametersToDelete(method, parameterIndex);
        if (parametersToDelete.size() > 1) {
            if (ApplicationManager.getApplication().isUnitTestMode()) {
                return parametersToDelete;
            }

            String message =
                    JetBundle.message("delete.param.in.method.hierarchy", JetRefactoringUtil.formatJavaOrLightMethod(method));
            int exitCode = Messages.showOkCancelDialog(
                    parameter.getProject(), message, IdeBundle.message("title.warning"), Messages.getQuestionIcon()
            );
            if (exitCode == Messages.OK) {
                return parametersToDelete;
            }
            else {
                return null;
            }
        }

        return parametersToDelete;
    }

    // TODO: generalize breadth-first search
    @NotNull
    private static Set<PsiElement> collectParametersToDelete(@NotNull PsiMethod method, int parameterIndex) {
        Deque<PsiMethod> queue = new ArrayDeque<PsiMethod>();
        Set<PsiMethod> visited = new HashSet<PsiMethod>();
        Set<PsiElement> parametersToDelete = new HashSet<PsiElement>();

        queue.add(method);
        while (!queue.isEmpty()) {
            PsiMethod currentMethod = queue.poll();

            visited.add(currentMethod);
            addParameter(currentMethod, parametersToDelete, parameterIndex);

            for (PsiMethod superMethod : currentMethod.findSuperMethods(true)) {
                if (!visited.contains(superMethod)) {
                    queue.offer(superMethod);
                }
            }
            for (PsiMethod overrider : OverridingMethodsSearch.search(currentMethod)) {
                if (!visited.contains(overrider)) {
                    queue.offer(overrider);
                }
            }
        }
        return parametersToDelete;
    }

    private static void addParameter(@NotNull PsiMethod method, @NotNull Set<PsiElement> result, int parameterIndex) {
        if (method instanceof KotlinLightMethod) {
            JetDeclaration declaration = ((KotlinLightMethod) method).getOrigin();
            if (declaration instanceof JetNamedFunction) {
                result.add(((JetNamedFunction) declaration).getValueParameters().get(parameterIndex));
            }
        }
        else {
            result.add(method.getParameterList().getParameters()[parameterIndex]);
        }
    }
}<|MERGE_RESOLUTION|>--- conflicted
+++ resolved
@@ -209,34 +209,6 @@
                             ? new KotlinSafeDeleteOverridingUsageInfo(usageElement, overrideUsageInfo.getReferencedElement())
                             : null;
             }
-<<<<<<< HEAD
-            result.add(usageInfo);
-        }
-=======
-            else if (usageInfo instanceof SafeDeleteOverrideAnnotation) {
-                SafeDeleteOverrideAnnotation overrideAnnotationUsageInfo = (SafeDeleteOverrideAnnotation) usageInfo;
->>>>>>> 0e9875ae
-
-                PsiElement targetElement = overrideAnnotationUsageInfo.getSmartPointer().getElement();
-                if (targetElement != null) {
-                    boolean noSuperMethods = ContainerUtil.and(
-                            AsJavaPackage.toLightMethods(targetElement),
-                            new Condition<PsiMethod>() {
-                                @Override
-                                public boolean value(PsiMethod method) {
-                                    return method.findSuperMethods().length == 0;
-                                }
-                            }
-                    );
-
-                    usageInfo = noSuperMethods
-                                ? new KotlinSafeDeleteOverrideAnnotation(targetElement, overrideAnnotationUsageInfo.getReferencedElement())
-                                : null;
-                }
-                else {
-                    usageInfo = null;
-                }
-            }
             else if (usageInfo instanceof SafeDeleteReferenceJavaDeleteUsageInfo) {
                 SafeDeleteReferenceJavaDeleteUsageInfo javaDeleteUsageInfo = (SafeDeleteReferenceJavaDeleteUsageInfo) usageInfo;
                 PsiElement usageElement = javaDeleteUsageInfo.getElement();
